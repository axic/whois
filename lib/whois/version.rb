--- conflicted
+++ resolved
@@ -18,13 +18,8 @@
 
   module Version
     MAJOR = 0
-<<<<<<< HEAD
-    MINOR = 5
-    TINY  = 3
-=======
-    MINOR = 6
+    MINOR = 8
     TINY  = 0
->>>>>>> e110bcdd
 
     STRING = [MAJOR, MINOR, TINY].join('.')
   end
