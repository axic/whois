= Changelog


== master

* ADDED: Simple .fr TLD parser.

* ADDED: Simple .name TLD parser.

* ADDED: Simple .ie TLD parser.

* ADDED: Simple .edu TLD parser.

* ADDED: Simple .info TLD parser.

* ADDED: Simple .gov TLD parser.

* CHANGED: Removed Whois::BUILD and Whois::STATUS constants. Added Whois::Version::ALPHA constant to be used when I need to package prereleases (see RubyGem --prerelease flag).

<<<<<<< HEAD
* CHANGED: Extracted Whois::Answer::Parser::Ast module from existing parsers.

* CHANGED: Normalized WhoisDenicDe parser.
=======
* CHANGED: Changed .edu TLD server to whois.educause.edu (see http://www.iana.org/domains/root/db/edu.html)
>>>>>>> a76d123d


== Release 0.8.1

* FIXED: Updated the whois.denic.de parser to the new format. Thanks to David Krentzlin (closes #314)

* FIXED: In case of thin server the client should select the closest whois server match (closes #264)

* ADDED: ability to check whether a property is supported via answer.supported? or parser.supported?


== Release 0.8.0

* FIXED: Server definition with :format doesn't use the Formatted adapter (closes #305)

* ADDED: whois.denic.de (.de TLD) parser [Aaron Mueller]

* ADDED: introduced support for multipart answers and Parser proxy class. This is useful in case of thin servers such as .com or .net because the parser needs to know all different responses in order to load all single scanners.

* ADDED: whois.crsnic.net (.com, .net, ... TLDs) parser.

* CHANGED: extracted all scanners into separated classes in order to make easier extract shared features.

* CHANGED: renamed Whois::Response to Whois::Answer. This change is required to avoid confusion between query-answer and server request-response. A Whois::Answer is composed by one or more parts, corresponding to single server answers.

* REMOVED: Whois::Answer#i_am_feeling_lucky (formerly Whois::Answer#i_am_feeling_lucky) become obsolete since the introduction of Answer parsers.


== Release 0.6.0

* ADDED: new more convenient method to query a whois server in addition to the existing Whois::whois method.

    Whois::query("domain.com")
    # same as Whois::whois but added to normalize application interfaces.

    Whois::available?("domain.com")
    # returns true if the domain is available.

    Whois::registered?("domain.com")
    # returns true if the domain is registered.

* ADDED: Experimental support for whois response parsing. This release is shipped with two parsers for the .it and .net TLD.

    r = Whois::query("google.it")
    r.available?
    # => false
    r.created_on
    # => Time.parse("1999-12-10 00:00:00")
    r.Nameservers
    # => ["ns1.google.com", "ns2.google.com", ...]

* CHANGED: A whois query now returns a custom Whois::Response object instead of a simple string.
  The previous interface is still supported, so you can continue to compare the response with Strings
  but this behavior will be deprecated in a future release.
  
    r = Whois::query("domain.com")
    # supported but deprecated in a future version
    r == "NOT FOUND"
    # explicitly cast the object to string instead
    r.to_s == "NOT FOUND"
    # or use one of the other Whois::Response methods.

Note. This is an experimental version (EAP) and it should not be considered production-ready.
API might change at any time without previous notice.


== Release 0.5.3

FIXED: self.valid_ipv6?(addr) references valid_v4? instead of valid_ipv4? (closes #300)

FIXED: In some rare circumstances the server guessing fails to return the right server but returns an other server instead (closes #260).


== Release 0.5.2

* ADDED: Whois::Client.new now accepts a block and yields self.

    client = Whois::Client.new do |c|
      c.timeout = nil
    end
    client.query("google.com")

* FIXED: DeprecatedWhoisTest are flagged with need_connectivity method because they require connectivity.


* SERVERS: Sync definitions with Debian whois 4.7.36.

* SERVERS: Added new IPv4 allocations (whois 4.7.36).

* SERVERS: Added .ls, .mg, .mk, .tz and .uy TLD definitions (whois 4.7.36).

* SERVERS: Updated .jobs, .ms and .ph TLD definitions (whois 4.7.36).

* SERVERS: Removed .td TLD definition (whois 4.7.36).


== Release 0.5.1

* ADDED: Whois binary (closes #271).

* FIXED: 'rake coverage' task crashes.

* FIXED: In case of thin server the client should concatenate all responses (closes #259).


== Release 0.5.0

* ADDED: Support for IPv4 and IPv6 (closes #265).

* ADDED: Compatibility with existing GEM Whois 0.4.2 (closes #266).

* ADDED: Deprecation warning for all the features that will be removed in Whois 0.6.0 (closes #266).

* ADDED: Default timeout for any Whois query run from the client interface (closes #269).

* FIXED: Whois#whois defined as instance method but modules can't have instances!

* FIXED: Whois::Server::Adapters::Verisign adapter always use "whois.crsnic.net" regardless the adapter set in the server definition.


* SERVERS: Updated .tv TLD definition (closes #261).

* SERVERS: Updated .ae TLD definition (closes #270).


== Release 0.1.1

* FIXED: Server#guess should raise ServerNotFound when query is not recognized.

* FIXED: ServerError should inherits from Error and not StandardError.

* CHANGED: Removed the Kernel#whois method because fights with many implementations of missing_method. Moved the method under the Whois namespace.


== Release 0.1.0

* First release<|MERGE_RESOLUTION|>--- conflicted
+++ resolved
@@ -17,13 +17,11 @@
 
 * CHANGED: Removed Whois::BUILD and Whois::STATUS constants. Added Whois::Version::ALPHA constant to be used when I need to package prereleases (see RubyGem --prerelease flag).
 
-<<<<<<< HEAD
 * CHANGED: Extracted Whois::Answer::Parser::Ast module from existing parsers.
 
 * CHANGED: Normalized WhoisDenicDe parser.
-=======
+
 * CHANGED: Changed .edu TLD server to whois.educause.edu (see http://www.iana.org/domains/root/db/edu.html)
->>>>>>> a76d123d
 
 
 == Release 0.8.1
